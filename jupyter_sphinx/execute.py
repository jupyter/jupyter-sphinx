--- conflicted
+++ resolved
@@ -256,8 +256,8 @@
         resources,
         os.path.join(output_dir, notebook_name + ".ipynb"),
     )
-<<<<<<< HEAD
-    # Write a script too.
+    # Write a script too.  Note that utf-8 is the de facto
+    # standard encoding for notebooks. 
     ext = notebook.metadata.get("language_info", {}).get("file_extension", None)
     if ext is None:
         ext = ".txt"
@@ -266,11 +266,6 @@
             # TODO correct location
             # location=document.settings.env.docname,
         )
-=======
-    # Write a script too.  Note that utf-8 is the de facto
-    # standard encoding for notebooks. 
-    ext = notebook.metadata.language_info.file_extension
->>>>>>> 3c914093
     contents = "\n\n".join(cell.source for cell in notebook.cells)
     with open(os.path.join(output_dir, notebook_name + ext), "w",
               encoding = "utf8") as f:
