version_info = (0, 1, 1)
<<<<<<< HEAD
__version__ = '.'.join(map(str, version_info)) + "b1"
=======
__version__ = '.'.join(map(str, version_info))
>>>>>>> e49b9681
<|MERGE_RESOLUTION|>--- conflicted
+++ resolved
@@ -1,6 +1,2 @@
 version_info = (0, 1, 1)
-<<<<<<< HEAD
-__version__ = '.'.join(map(str, version_info)) + "b1"
-=======
-__version__ = '.'.join(map(str, version_info))
->>>>>>> e49b9681
+__version__ = '.'.join(map(str, version_info))